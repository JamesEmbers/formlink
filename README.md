# Formlink

Formlink is a Form Object class created to make working with forms and validation errors more convenient. This package is automatically installed when using the Preflight PHP Framework.

Installing this package will add a new `form` method to Vue's global scope which can then be accessed through `Vue.$form()` method. The `form` method is used to create a new form object that will provide easy access to error messages, as well as conveniences such as resetting the form state on successful form submission.

## Install

You can install Formlink using Node JS package manager. Just run the below command inside your project to install it.

```bash
npm install formlink --save
```

## Usage

Formlink uses **axios** to make requests to the backend server. A form may be submitted using the `post`, `put`, or `delete` methods. All of the data specified during the form's creation will be automatically included in the request. In addition, request headers may also be specified:

```javascript
data() {
    return {
        form: this.$form({
            name: this.name,
            email: this.email,
        }, {
            resetOnSuccess: true,
        }),

        token: 'my-api-token'
    }
},

methods: {
    updateProfile() {
        this.form.post('/user/profile', {
            headers: { Authorization: `Bearer ${this.token}` }
        });
    }
}
```

Form error messages may be accessed using the `form.error` method. This method will return the first available error message for the given field:

```html
<span v-show="form.hasError('email')" v-text="form.error('email')"></span>
```

A flattened list of all validation errors may be accessed using the errors method. This method may prove useful when attempting to display the error message in a simple list:

```html
<li v-for="error in form.errors()">{{ error }}</li>
```

By default Formlink "records" the error messages of each input field from the response recieved from the application backend through the `onFail` method. To receive error messages for each input field, error messages should be sent as response data from the backend of your application. Error response body should be properly structured for each input field and encased within `data.errors` object:

```json
{
    "data": {
        "errors": {
            "email": "The email you provided already exists.",
            "name": "The name field is required"
        }
    }
}
```

Additional information about the form's current state is available via the `recentlySuccessful` and `processing` methods. These methods help dictate "disabled" or "in progress" UI states:

```html
<span :on="form.recentlySuccessful">Saved.</span>

<button :class="{ 'opacity-25': form.processing }" :disabled="form.processing">Save</button>
```

To use Formlink inside your Vue JS project, import the module and register it as a Vue plugin, as shown below.

```javascript
import Vue from 'vue';
import Form from 'formlink';

Vue.use(Form);
```

You will then be able to use Formlink within your Vue components:

```html
<template>
    <form @submit.prevent="login">
        <div>
            <label>
                <span>Email address</span>
                <input type="email" v-model="form.email" />
            </label>

            <div v-show="form.hasError('email')">
                <span>{{ form.error('email') }}</span>
            </div>
        </div>

        <div>
            <label>
                <span>Password</span>
                <input type="password" v-model="form.password" />
            </label>

            <div v-show="form.hasError('password')">
                <span>{{ form.error('password') }}</span>
            </div>
        </div>

        <div>
            <button type="submit">Login</button>
        </div>
    </form>
</template>

<script>
<<<<<<< HEAD
    export default {
        data() {
            return {
                form: this.$form({
                    email: null,
                    password: null,
                    remember: true,
                }),
            };
        },
=======
export default {
    data() {
        return {
            form: this.$form({
                email: null,
                password: null,
                remember: true,
            }),
        };
    },
>>>>>>> be190687

        methods: {
            async login() {
                await this.form.post('/login').then((response) => {
                    if (!this.form.hasErrors()) {
                        window.location = '/home';
                    }
                });
            },
        },
<<<<<<< HEAD
    };
=======
    },
};
>>>>>>> be190687
</script>
```

### Uploading files via POST, PUT, or PATCH request

To upload files via Form Object please specify which method is to be used via Form Object data and use a `POST` request to make the actual request:

```javascript
export default {
    data() {
        return {
            form: this.$form(
                {
                    _method: 'PUT',
                    name: null,
                    email: null,
                    photo: null,
                },
                {
                    resetOnSuccess: false,
                }
            ),
        };
    },

    methods: {
        async updateProfile() {
            if (this.$refs.photo) {
                this.form.photo = this.$refs.photo.files[0];
            }

            await this.form.post('/user/profile');
        },
    },
};
```

### API & Available Methods

Formlink has several methods that are available for use on your application front.

```javascript
/**
 * Get all data as object assgined to form object.
 *
 * @return  {Object}
 */
withData(data);

/**
 * Assign options to be used by current instance of form object.
 *
 * @param   {Object}  options
 *
 * @return  {Form}
 */
withOptions(options);

/**
 * Make POST request with currently attached data object to given endpoint.
 *
 * @param   {String}  url
 * @param   {Object}  headers
 *
 * @return  {Promise}
 */
post(url, headers);

/**
 * Make PUT request with currently attached data object to given endpoint.
 *
 * @param   {String}  url
 * @param   {Object}  headers
 *
 * @return  {Promise}
 */
put(url, headers);

/**
 * Make PATCH request with currently attached data object to given endpoint.
 *
 * @param   {String}  url
 * @param   {Object}  headers
 *
 * @return  {Promise}
 */
patch(url, headers);

/**
 * Make DELETE request with currently attached data object to given endpoint.
 *
 * @param   {String}  url
 * @param   {Object}  headers
 *
 * @return  {Promise}
 */
delete (url, headers);

/**
 * Determine if the inputs bound to form have any related error messages.
 *
 * @return  {Boolean}
 */
hasErrors();

/**
 * Determine f the given form filed bound to the form object has an error message.
 *
 * @param   {String}  field
 *
 * @return  {Boolean}
 */
hasError(field);

/**
 * Get error message associated with the given form input.
 *
 * @param   {String}  field
 *
 * @return  {String}
 */
error(field);

/**
 * Get all the errors associated with the form in a flat array.
 *
 * @return  {String}
 */
errors();

/**
 * Save current data to initials object and empty current data registry.
 *
 * @return  {void}
 */
reset();
```

Formlink form object class comes with two default options `resetOnSuccess` which resets all errors and currently bound form data to null. Currently set data will be saved to the `initials` object. And `setInitialOnSuccess` which saves previously set data to the `initials` object.

## Contributing

Please read [CONTRIBUTING.md](https://github.com/Thavarshan/formlink/blob/main/CONTRIBUTING.md) for details on our code of conduct, and the process for submitting pull requests to us.

## Authors

-   **Thavarshan Thayananthajothy** - _Initial work_ - [Thavarshan](https://github.com/Thavarshan)

See also the list of [contributors](https://github.com/Thavarshan/formlink/contributors) who participated in this project.

## License

This project is licensed under the MIT License - see the [LICENSE.md](https://github.com/Thavarshan/formlink/blob/main/LICENSE) file for details<|MERGE_RESOLUTION|>--- conflicted
+++ resolved
@@ -13,64 +13,6 @@
 ```
 
 ## Usage
-
-Formlink uses **axios** to make requests to the backend server. A form may be submitted using the `post`, `put`, or `delete` methods. All of the data specified during the form's creation will be automatically included in the request. In addition, request headers may also be specified:
-
-```javascript
-data() {
-    return {
-        form: this.$form({
-            name: this.name,
-            email: this.email,
-        }, {
-            resetOnSuccess: true,
-        }),
-
-        token: 'my-api-token'
-    }
-},
-
-methods: {
-    updateProfile() {
-        this.form.post('/user/profile', {
-            headers: { Authorization: `Bearer ${this.token}` }
-        });
-    }
-}
-```
-
-Form error messages may be accessed using the `form.error` method. This method will return the first available error message for the given field:
-
-```html
-<span v-show="form.hasError('email')" v-text="form.error('email')"></span>
-```
-
-A flattened list of all validation errors may be accessed using the errors method. This method may prove useful when attempting to display the error message in a simple list:
-
-```html
-<li v-for="error in form.errors()">{{ error }}</li>
-```
-
-By default Formlink "records" the error messages of each input field from the response recieved from the application backend through the `onFail` method. To receive error messages for each input field, error messages should be sent as response data from the backend of your application. Error response body should be properly structured for each input field and encased within `data.errors` object:
-
-```json
-{
-    "data": {
-        "errors": {
-            "email": "The email you provided already exists.",
-            "name": "The name field is required"
-        }
-    }
-}
-```
-
-Additional information about the form's current state is available via the `recentlySuccessful` and `processing` methods. These methods help dictate "disabled" or "in progress" UI states:
-
-```html
-<span :on="form.recentlySuccessful">Saved.</span>
-
-<button :class="{ 'opacity-25': form.processing }" :disabled="form.processing">Save</button>
-```
 
 To use Formlink inside your Vue JS project, import the module and register it as a Vue plugin, as shown below.
 
@@ -81,7 +23,7 @@
 Vue.use(Form);
 ```
 
-You will then be able to use Formlink within your Vue components:
+You will then be able to use Formlink within your Vue components using the `form` method:
 
 ```html
 <template>
@@ -115,7 +57,6 @@
 </template>
 
 <script>
-<<<<<<< HEAD
     export default {
         data() {
             return {
@@ -126,18 +67,6 @@
                 }),
             };
         },
-=======
-export default {
-    data() {
-        return {
-            form: this.$form({
-                email: null,
-                password: null,
-                remember: true,
-            }),
-        };
-    },
->>>>>>> be190687
 
         methods: {
             async login() {
@@ -148,13 +77,76 @@
                 });
             },
         },
-<<<<<<< HEAD
     };
-=======
+</script>
+```
+
+Formlink uses **axios** to make requests to the backend server, hence custom **axios** instances can also be specified. A form may be submitted using the `post`, `put`, or `delete` methods. All of the data specified during the form's creation will be automatically included in the request. In addition, request headers may also be specified:
+
+```javascript
+import axios from 'axios';
+
+axios.defaults.withCredentials = true;
+
+export default {
+    data() {
+        return {
+            customAxios: axios,
+
+            form: this.$form({
+                name: this.name,
+                email: this.email,
+            }, {
+                resetOnSuccess: true,
+            }),
+
+            token: 'my-api-token'
+        }
     },
-};
->>>>>>> be190687
-</script>
+
+    methods: {
+        updateProfile() {
+            this.form.useAxios(this.customAxios);
+
+            this.form.post('/user/profile', {
+                headers: { Authorization: `Bearer ${this.token}` }
+            });
+        }
+    }
+}
+```
+
+Form error messages may be accessed using the `form.error` method. This method will return the first available error message for the given field:
+
+```html
+<span v-show="form.hasError('email')" v-text="form.error('email')"></span>
+```
+
+A flattened list of all validation errors may be accessed using the `errors` method. This method may prove useful when attempting to display the error message in a simple list:
+
+```html
+<li v-for="error in form.errors()">{{ error }}</li>
+```
+
+By default Formlink "records" the error messages of each input field from the response recieved from the application backend through the `onFail` method. To receive error messages for each input field, error messages should be sent as **response data** from the backend of your application. Error response body should be properly structured for each input field and encased within `data.errors` object:
+
+```json
+{
+    "data": {
+        "errors": {
+            "email": "The email you provided already exists.",
+            "name": "The name field is required"
+        }
+    }
+}
+```
+
+Additional information about the form's current state is available via the `recentlySuccessful` and `processing` methods. These methods help dictate "disabled" or "in progress" UI states:
+
+```html
+<span :on="form.recentlySuccessful">Saved.</span>
+
+<button :class="{ 'opacity-25': form.processing }" :disabled="form.processing">Save</button>
 ```
 
 ### Uploading files via POST, PUT, or PATCH request
@@ -285,6 +277,15 @@
 errors();
 
 /**
+ * Set custom axios instance.
+ *
+ * @param   {Axios}  axios
+ *
+ * @return  {void}
+ */
+useAxios(axios);
+
+/**
  * Save current data to initials object and empty current data registry.
  *
  * @return  {void}
